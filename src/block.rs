--- conflicted
+++ resolved
@@ -14,29 +14,7 @@
     #[allow(unused_variables)]
     /// This function is called on every block for every left click.
     /// Filter events by using the event.name property (matches the ButtonWidget name)
-<<<<<<< HEAD
-<<<<<<< HEAD
-=======
->>>>>>> 9cf8886d
-    fn click_left(&mut self, event: &I3barEvent) {}
-
-    /// This function is called on every block for every center click.
-    fn click_center(&mut self, event: &I3barEvent) {}
-
-    /// This function is called on every block for every right click.
-    fn click_right(&mut self, event: &I3barEvent) {}
-
-    /// This function is called on every block for scrolling up the mouse wheel.
-    fn scroll_up(&mut self, event: &I3barEvent) {}
-
-    /// This function is called on every block for scrolling down the mouse wheel.
-    fn scroll_down(&mut self, event: &I3barEvent) {}
-<<<<<<< HEAD
-=======
     fn click(&mut self, event: &I3BarEvent) {}
->>>>>>> upstream/master
-=======
->>>>>>> 9cf8886d
 
     /// This function returns a unique id.
     fn id(&self) -> &str;
